import sys
import json
import re
from deriva.core import ErmrestCatalog, AttrDict, ermrest_config, get_credential, __version__ as VERSION, \
    format_exception
from deriva.core.ermrest_config import CatalogColumn, CatalogForeignKey
from deriva.config.base_config import BaseSpec, BaseSpecList, ConfigUtil, ConfigBaseCLI
from requests.exceptions import HTTPError
from uuid import UUID


class NoForeignKeyError(ValueError):
    pass


class ACLSpecList(BaseSpecList):
    def __init__(self, dictlist=None):
        BaseSpecList.__init__(self, ACLSpec, dictlist)


class ACLSpec(BaseSpec):
    def __init__(self, specdict):
        BaseSpec.__init__(self, specdict, ["acl", "no_acl", "acl_bindings"], "acl")

    def validate(self):
        BaseSpec.validate(self)
        if self.get("no_acl") not in [True, False, None]:
            raise ValueError("no_acl must be True or False (or not present)")
        if self.get("acl") is not None and self.get("no_acl"):
            raise ValueError("can't specify an acl and no_acl=True in the same spec")
        if self.get("acl") is None and self.get("no_acl") == False:
            raise ValueError("if no_acl=False, an acl must be specified")


class AclConfig:
    NC_NAME = 'name'
    GC_NAME = 'groups'
    ACL_TYPES = ["catalog_acl", "schema_acls", "table_acls", "column_acls", "foreign_key_acls"]
    GLOBUS_PREFIX = 'https://auth.globus.org/'

    def __init__(self, server, catalog_id, config_file, credentials, schema_name=None, table_name=None, verbose=False):
        self.config = json.load(open(config_file))
        self.ignored_schema_patterns = []
        self.verbose = verbose
        ip = self.config.get("ignored_schema_patterns")
        if ip is not None:
            for p in ip:
                self.ignored_schema_patterns.append(re.compile(p))
        self.acl_specs = {"catalog_acl": self.config.get("catalog_acl")}
        for key in self.ACL_TYPES:
            if key != "catalog_acl":
                self.acl_specs[key] = self.make_speclist(key)
        self.groups = self.config.get("groups")
        self.expand_groups()
        self.acl_definitions = self.config.get("acl_definitions")
        self.expand_acl_definitions()
        self.acl_bindings = self.config.get("acl_bindings")
        self.server = server
        self.catalog_id = catalog_id

        old_catalog = ErmrestCatalog('https', self.server, self.catalog_id, credentials)
        self.saved_toplevel_config = ConfigUtil.find_toplevel_node(old_catalog.getCatalogConfig(), schema_name,
                                                                   table_name)
        self.catalog = ErmrestCatalog('https', self.server, self.catalog_id, credentials)
        self.toplevel_config = ConfigUtil.find_toplevel_node(self.catalog.getCatalogConfig(), schema_name, table_name)

    def make_speclist(self, name):
        d = self.config.get(name)
        if d is None:
            d = dict()
        return ACLSpecList(d)

    def add_node_acl(self, node, acl_name):
        acl = self.acl_definitions.get(acl_name)
        if acl is None:
            raise ValueError("no acl set called '{name}'".format(name=acl_name))
        for k in acl.keys():
            node.acls[k] = acl[k]

    def add_node_acl_binding(self, node, table_node, binding_name, is_first_binding):
        if not binding_name in self.acl_bindings:
            raise ValueError("no acl binding called '{name}'".format(name=binding_name))
        binding = self.acl_bindings.get(binding_name)
        try:
            node.acl_bindings[binding_name] = self.expand_acl_binding(binding, table_node, is_first_binding)
        except NoForeignKeyError as e:
            detail = ''
            if isinstance(node, CatalogColumn):
                detail = 'on column {n}'.format(n=node.name)
            elif isinstance(node, CatalogForeignKey):
                detail = 'on foreign key {s}.{n}'.format(s=node.names[0][0], n=node.names[0][1])
            else:
                detail = ' {t}'.format(t=type(node))
            print(
                "couldn't expand acl binding {b} {d} table {s}.{t}".format(b=binding_name, d=detail, s=table_node.sname,
                                                                           t=table_node.name))
            raise e

    def expand_acl_binding(self, binding, table_node, is_first_binding):
        if not isinstance(binding, dict):
            return binding
        new_binding = dict()
        for k in binding.keys():
            if k == "projection":
                new_binding[k] = []
                for proj in binding.get(k):
                    new_binding[k].append(self.expand_projection(proj, table_node, is_first_binding))
            elif k == "scope_acl":
                new_binding[k] = self.get_group(binding.get(k))
            else:
                new_binding[k] = binding[k]
        return new_binding

    def expand_projection(self, proj, table_node, is_first_binding):
        if isinstance(proj, dict):
            new_proj = dict()
            for k in proj.keys():
                if k == "outbound_col":
                    if not is_first_binding:
                        raise NotImplementedError(
                            "don't know how to expand 'outbound_col' on anything but the first entry in a projection; "
                            "use 'outbound' instead")
                    if table_node is None:
                        raise NotImplementedError(
                            "don't know how to expand 'outbound_col' in a foreign key acl/annotation; use 'outbound' "
                            "instead")
                    new_proj["outbound"] = self.expand_projection_column(proj[k], table_node)
                    if new_proj["outbound"] is None:
                        return None
                else:
                    new_proj[k] = proj[k]
            return new_proj
        else:
            return proj

    def expand_projection_column(self, col_name, table_node):
        for fkey in table_node.foreign_keys:
            if len(fkey.foreign_key_columns) == 1:
                col = fkey.foreign_key_columns[0]
                if col.get("table_name") == table_node.name and col.get("schema_name") == table_node.sname and col.get(
                        "column_name") == col_name:
                    return fkey.names[0]
        raise NoForeignKeyError("can't find foreign key for column %I.%I(%I)", table_node.sname, table_node.name,
                                col_name)

    def set_node_acl_bindings(self, node, table_node, binding_list):
        node.acl_bindings.clear()
        if binding_list is not None:
            is_first = True
            for binding_name in binding_list:
                self.add_node_acl_binding(node, table_node, binding_name, is_first)
                is_first = False

    def save_groups(self):
        glt = self.create_or_validate_group_table()
        if glt is not None and self.groups is not None:
            rows = []
            for name in self.groups.keys():
                row = {'name': name, 'groups': self.groups.get(name)}
                for c in ['RCB', 'RMB']:
                    if glt.getColumn(c) is not None:
                        row[c] = None
                rows.append(row)

            glt.upsertRows(self.catalog, rows)

    def create_or_validate_schema(self, schema_name):
        schema = self.catalog.getCatalogSchema()['schemas'].get(schema_name)
        if schema is None:
            self.catalog.post("/schema/{s}".format(s=schema_name))
        return self.catalog.getCatalogSchema()['schemas'].get(schema_name)

    def create_table(self, schema_name, table_name, table_spec, comment=None):
        if table_spec is None:
            table_spec = dict()
        if schema_name is None:
            return None
        table_spec["schema_name"] = schema_name
        table_spec["table_name"] = table_name
        if table_spec.get('comment') is None and comment is not None:
            table_spec['comment'] = comment
        if table_spec.get('kind') is None:
            table_spec['kind'] = 'table'
        self.catalog.post("/schema/{s}/table".format(s=schema_name), json=table_spec)
        schema = self.catalog.getCatalogSchema()['schemas'].get(schema_name)
        return schema['tables'].get(table_name)

    def create_or_validate_group_table(self):
        glt_spec = self.config.get('group_list_table')
        if glt_spec is None:
            return None
        sname = glt_spec.get('schema')
        tname = glt_spec.get('table')
        if sname is None or tname is None:
            raise ValueError("group_list_table missing schema or table")
        schema = self.create_or_validate_schema(sname)
        assert schema is not None
        glt = Table(schema['tables'].get(tname))
        if glt == {}:
            glt_spec = {
                'comment': "Named lists of groups used in ACLs. Maintained by the rbk_acls program. "
                           "Do not update this table manually.",
                'annotations': {
                    'tag:isrd.isi.edu,2016:generated': None
                },
                'column_definitions': [
                    {
                        'name': self.NC_NAME,
                        'type': {'typename': 'text'},
                        'nullok': False,
                        'comment': 'Name of grouplist, used in foreign keys. This table is maintained by the rbk_acls '
                                   'program and should not be updated by hand.'
                    },
                    {
                        'name': self.GC_NAME,
                        'type': {'base_type': {'typename': 'text'}, 'is_array': True},
                        'nullok': True,
                        'comment': 'List of groups. This table is maintained by the rbk_acls program and should not be '
                                   'updated by hand.'
                    }

                ],
                'keys': [
                    {
                        'names': [[sname, "{t}_{c}_u".format(t=tname, c=self.NC_NAME)]],
                        'unique_columns': [self.NC_NAME]
                    }
                ]
            }
            glt = Table(self.create_table(sname, tname, glt_spec))

        else:
            name_col = glt.getColumn(self.NC_NAME)
            if name_col is None:
                raise ValueError(
                    'table specified for group lists ({s}.{t}) lacks a "{n}" column'.format(s=sname, t=tname,
                                                                                            n=self.NC_NAME))
            if name_col.get('nullok'):
                raise ValueError(
                    "{n} column in group list table ({s}.{t}) allows nulls".format(n=self.NC_NAME, s=sname, t=tname))
            nc_uniq = False
            for key in glt.get('keys'):
                cols = key.get('unique_columns')
                if len(cols) == 1 and cols[0] == self.NC_NAME:
                    nc_uniq = True
                    break
                if nc_uniq:
                    break
            if not nc_uniq:
                raise ValueError(
                    "{n} column in group list table ({s}.{t}) is not a key".format(n=self.NC_NAME, s=sname, t=tname))

            val_col = glt.getColumn(self.GC_NAME)
            if val_col is None:
                raise ValueError(
                    'table specified for group lists ({s}.{t}) lacks a "{n}" column'.format(s=sname, t=tname,
                                                                                            n=self.GC_NAME))
        if glt == {}:
            return None
        else:
            return glt

    def set_node_acl(self, node, spec):
        node.acls.clear()
        acl_name = spec.get("acl")
        if acl_name is not None:
            self.add_node_acl(node, acl_name)

    def expand_groups(self):
        for group_name in self.groups.keys():
            self.expand_group(group_name)

    def get_group(self, group_name):
        group = self.groups.get(group_name)
        if group is None:
            group = [group_name]
        return group

    def validate_group(self, group):
        if group == '*':
            return
        elif group.startswith(self.GLOBUS_PREFIX):
            self.validate_globus_group(group)
        else:
            raise ValueError("Can't determine format of group '{g}'".format(g=group))

    def validate_globus_group(self, group):
        guid = group[len(self.GLOBUS_PREFIX):]
        try:
            UUID(guid)
        except ValueError:
            raise ValueError("Group '{g}' appears to be a malformed Globus group".format(g=group))
        if self.verbose:
            print("group '{g}' appears to be a syntactically-correct Globus group".format(g=group))

    def expand_group(self, group_name):
        groups = []
        for child_name in self.groups.get(group_name):
            child = self.groups.get(child_name)
            if child is None:
                self.validate_group(child_name)
                groups.append(child_name)
            else:
                self.expand_group(child_name)
                groups = groups + self.groups[child_name]
        self.groups[group_name] = list(set(groups))

    def expand_acl_definitions(self):
        for acl_name in self.acl_definitions.keys():
            self.expand_acl_definition(acl_name)

    def expand_acl_definition(self, acl_name):
        spec = self.acl_definitions.get(acl_name)
        for op_type in spec.keys():
            groups = []
            raw_groups = spec[op_type]
            if isinstance(raw_groups, list):
                for group_name in spec[op_type]:
                    groups = groups + self.get_group(group_name)
            else:
                groups = self.get_group(raw_groups)
            spec[op_type] = groups

    def set_table_acls(self, table):
        spec = self.acl_specs["table_acls"].find_best_table_spec(table.sname, table.name)
        table.acls.clear()
        table.acl_bindings.clear()
        if spec is not None:
            self.set_node_acl(table, spec)
            self.set_node_acl_bindings(table, table, spec.get("acl_bindings"))
        if self.verbose:
            print(
                "set table {s}.{t} acls to {a}, bindings to {b}".format(s=table.sname, t=table.name, a=str(table.acls),
                                                                        b=str(table.acl_bindings)))
        for column in table.column_definitions:
            self.set_column_acls(column, table)
        for fkey in table.foreign_keys:
            self.set_fkey_acls(fkey, table)

    def set_column_acls(self, column, table):
        spec = self.acl_specs["column_acls"].find_best_column_spec(column.sname, column.tname, column.name)
        column.acls.clear()
        column.acl_bindings.clear()
        if spec is not None:
            self.set_node_acl(column, spec)
            self.set_node_acl_bindings(column, table, spec.get("acl_bindings"))
        if self.verbose:
            print("set column {s}.{t}.{c} acls to {a}, bindings to {b}".format(s=column.sname, t=column.tname,
                                                                               c=column.name, a=str(column.acls),
                                                                               b=str(column.acl_bindings)))

    def set_fkey_acls(self, fkey, table):
        spec = self.acl_specs["foreign_key_acls"].find_best_foreign_key_spec(fkey.sname, fkey.tname, fkey.names)
        fkey.acls.clear()
        fkey.acl_bindings.clear()
        if spec is not None:
            self.set_node_acl(fkey, spec)
            self.set_node_acl_bindings(fkey, table, spec.get("acl_bindings"))
        if self.verbose:
            print("set fkey {f} acls to {a}, bindings to {b}".format(f=str(fkey.names), a=str(fkey.acls),
                                                                     b=str(fkey.acl_bindings)))

    def set_catalog_acls(self, catalog):
        spec = self.acl_specs["catalog_acl"]
        if spec is not None:
            catalog.acls.clear()
            self.set_node_acl(catalog, spec)
        if self.verbose:
            print("set catalog acls to {a}".format(a=str(catalog.acls)))
        for schema in self.toplevel_config.schemas.values():
            self.set_schema_acls(schema)

    def set_schema_acls(self, schema):
        for pattern in self.ignored_schema_patterns:
            if pattern.match(schema.name) is not None:
                print("ignoring schema {s}".format(s=schema.name))
                return
        spec = self.acl_specs["schema_acls"].find_best_schema_spec(schema.name)
        schema.acls.clear()
        if spec is not None:
            self.set_node_acl(schema, spec)
        if self.verbose:
            print("set schema {s} acls to {a}".format(s=schema.name, a=str(schema.acls)))

        for table in schema.tables.values():
            self.set_table_acls(table)

    def set_acls(self):
        if isinstance(self.toplevel_config, ermrest_config.CatalogConfig):
            self.set_catalog_acls(self.toplevel_config)
        elif isinstance(self.toplevel_config, ermrest_config.CatalogSchema):
            self.set_schema_acls(self.toplevel_config)
        elif isinstance(self.toplevel_config, ermrest_config.CatalogTable):
            self.set_table_acls(self.toplevel_config)
        else:
            raise ValueError("toplevel config is a {t}".format(t=str(type(self.toplevel_config))))

    def apply_acls(self):
        self.toplevel_config.apply(self.catalog, self.saved_toplevel_config)

    def dumps(self):
        """Dump a serialized (string) representation of the config.
        """
        return json.dumps(self.toplevel_config.prejson(), indent=2)


class Table(AttrDict):
    ERMREST_DEFAULT_COLS = ["RID", "RCB", "RMB", "RCT", "RMT"]

    def __init__(self, d):
        if d is None:
            return
        self.base_entity_url = "/entity/{s}:{t}".format(s=d['schema_name'], t=d['table_name'])
        AttrDict.__init__(self, d)

    def getColumn(self, name):
        if self.get('column_definitions') is None:
            return None
        for c in self['column_definitions']:
            if c.get('name') == name:
                return c
        return None

    def getBaseEntityURL(self):
        return self.base_entity_url

    def upsertRows(self, catalog, rows):
        try:
            self.insertRows(catalog, rows)
        except HTTPError as err:
            if err.response.status_code == 409:
                for row in rows:
                    self.upsertRow(catalog, row)

    def find_keys(self):
        keys = self.get('keys')
        if keys is None:
            return keys
        for k in keys:
            for u in k.get('unique_columns'):
                c = self.getColumn(u)
                if c.get('nullok'):
                    keys.remove(k)
                    break
        return keys

    def row_has_key(self, row, key):
        for u in key.get('unique_columns'):
            if row.get(u) is None:
                return False
        return True

    def getRowFilter(self, row):
        filters = []
        key = None
        for k in self.find_keys():
            if self.row_has_key(row, k):
                key = k
                break

        if key is None:
            raise ValueError("can't find appropriate key")
        for k in key.get('unique_columns'):
            filters.append("{k}={v}".format(k=k, v=row[k]))
        return filters

    def getRow(self, catalog, row, filters):
        url = "{u}/{f}".format(u=self.getBaseEntityURL(), f="&".join(filters))
        vals = catalog.get(url, headers={'Content-Type': 'application/json'}).json()
        if vals is None or len(vals) == 0:
            return None
        return vals[0]

    def getDefaultCols(self, add_ermrest_defaults=True):
        default_cols = []
        for col in self.column_definitions:
            if col.get("default") is not None:
                default_cols.append(col.get("name"))
        if add_ermrest_defaults:
            default_cols = list(set(default_cols + self.ERMREST_DEFAULT_COLS))
        return default_cols

    def upsertRow(self, catalog, row):
        try:
            return self.insertRows(catalog, [row])
        except HTTPError as err:
            if err.response.status_code == 409:
                return self.updateRow(catalog, row)

    def updateRow(self, catalog, row):
        filters = self.getRowFilter(row)
        old_row = self.getRow(catalog, row, filters)
        for c in self.getDefaultCols():
            if row.get(c) is None and old_row.get(c) is not None:
                row[c] = old_row[c]
        return catalog.put(self.getBaseEntityURL(), json=[row], headers={'Content-Type': 'application/json'})

    def insertRows(self, catalog, rows):
        default_cols = self.getDefaultCols(False)
        if default_cols is not None and len(default_cols) != 0:
            url = "{u}?defaults={d}".format(u=self.getBaseEntityURL(), d=",".join(default_cols))
        else:
            url = self.getBaseEntityURL()
        return catalog.post(url, json=rows, headers={'Content-Type': 'application/json'})

    def __str__(self):
        return dict.__str__(self)


class AclCLI(ConfigBaseCLI):
    def __init__(self):
        ConfigBaseCLI.__init__(self, "ACL configuration tool", None, version=VERSION)
        self.parser.add_argument('-g', '--groups-only', help="create group table only", action="store_true")


def main():
    cli = AclCLI()
    args = cli.parse_cli()
    table_name = cli.get_table_arg(args)
    schema_names = cli.get_schema_arg_list(args)
    credentials = get_credential(args.host, args.credential_file)
    save_groups = not args.dryrun
    for schema in schema_names:
        acl_config = AclConfig(args.host, args.catalog, args.config_file, credentials, schema_name=schema,
                               table_name=table_name, verbose=args.verbose or args.debug)
        if save_groups:
            acl_config.save_groups()
            save_groups = False
        if not args.groups_only:
            acl_config.set_acls()
            if not args.dryrun:
                try:
                    acl_config.apply_acls()
                except HTTPError as e:
                    print(format_exception(e))
<<<<<<< HEAD
                    raise
=======
                    raise e
>>>>>>> c21bfc60
        if args.dryrun:
            print(acl_config.dumps())


if __name__ == '__main__':
    sys.exit(main())<|MERGE_RESOLUTION|>--- conflicted
+++ resolved
@@ -533,11 +533,7 @@
                     acl_config.apply_acls()
                 except HTTPError as e:
                     print(format_exception(e))
-<<<<<<< HEAD
                     raise
-=======
-                    raise e
->>>>>>> c21bfc60
         if args.dryrun:
             print(acl_config.dumps())
 
